"""
Ultimate Tic-Tac-Toe Board Implementation

Core game logic including board representation, legal move generation,
and win condition checking.

Ultimate Tic-Tac-Toe Rules:
1. The game is played on a 9x9 board divided into 9 3x3 sub-boards
2. Players take turns placing X or O in empty cells
3. The first player can place their mark anywhere
4. Each subsequent move must be placed in the sub-board corresponding to the cell position of the opponent's last move
5. If the target sub-board is full or already won, the player can choose any available sub-board
6. To win a sub-board, a player must get 3 in a row (horizontally, vertically, or diagonally)
7. To win the game, a player must win 3 sub-boards in a row (horizontally, vertically, or diagonally)
8. If all sub-boards are full or won and no player has won 3 in a row, the game is a draw
"""

from enum import Enum
from typing import List, Optional, Set, Tuple, Union
import itertools
import numpy as np


class Player(Enum):
    """Player enumeration for Ultimate Tic-Tac-Toe"""

    EMPTY = 0
    X = 1
    O = 2


class Position:
    """
    Position class for Ultimate Tic-Tac-Toe board coordinates.

    Supports two initialization methods:
    - Position(global_id): 0-80 for global position
    - Position(grid_x, grid_y, cell_x, cell_y): Grid and cell coordinates
        - grid_x, grid_y: Sub-grid coordinates (0-2)
        - cell_x, cell_y: Cell coordinates within sub-grid (0-2)
    """

    def __init__(self, *args):
        """
        Initialize position.

        Args:
            Either:
            - board_id (int): Global position ID (0-80)
            - grid_x, grid_y, cell_x, cell_y (int, int, int, int): Grid and cell coordinates
                - grid_x, grid_y: Sub-grid coordinates (0-2)
                - cell_x, cell_y: Cell coordinates within sub-grid (0-2)
        """
        if len(args) == 1:
            # Initialize from global ID
            board_id = args[0]
            assert 0 <= board_id < 81, f"Position ID must be 0-80, got {board_id}"
            self._id = board_id
        elif len(args) == 4:
            # Initialize from grid and cell coordinates
            grid_x, grid_y, cell_x, cell_y = args
            assert 0 <= grid_x < 3, f"Grid X coordinate must be 0-2, got {grid_x}"
            assert 0 <= grid_y < 3, f"Grid Y coordinate must be 0-2, got {grid_y}"
            assert 0 <= cell_x < 3, f"Cell X coordinate must be 0-2, got {cell_x}"
            assert 0 <= cell_y < 3, f"Cell Y coordinate must be 0-2, got {cell_y}"
            self._id = (grid_x * 3 + cell_x) + (grid_y * 3 + cell_y) * 9
        else:
            raise ValueError(
                "Position requires either 1 argument (global_id) or 4 arguments (grid_x, grid_y, cell_x, cell_y)"
            )

    @property
    def board_id(self) -> int:
        """Board position ID (0-80)."""
        return self._id

    @property
    def board_x(self) -> int:
        """Board X coordinate (0-8) - position in the 9x9 main board."""
        return self._id % 9

    @property
    def board_y(self) -> int:
        """Board Y coordinate (0-8) - position in the 9x9 main board."""
        return self._id // 9

    @property
    def sub_grid_x(self) -> int:
        """Sub-grid X coordinate (0-2) - which 3x3 sub-grid horizontally."""
        return self.board_x // 3

    @property
    def sub_grid_y(self) -> int:
        """Sub-grid Y coordinate (0-2) - which 3x3 sub-grid vertically."""
        return self.board_y // 3

    @property
    def sub_grid_id(self) -> int:
        """Sub-grid ID (0-8) - unique identifier for the 3x3 sub-grid."""
        return self.sub_grid_x + self.sub_grid_y * 3

    @property
    def cell_x(self) -> int:
        """Cell X coordinate within sub-grid (0-2) - position within the 3x3 sub-grid."""
        return self.board_x % 3

    @property
    def cell_y(self) -> int:
        """Cell Y coordinate within sub-grid (0-2) - position within the 3x3 sub-grid."""
        return self.board_y % 3

    @property
    def cell_id(self) -> int:
        """Cell ID within sub-grid (0-8)."""
        return self.cell_x + self.cell_y * 3

    def __eq__(self, other):
        if isinstance(other, Position):
            return self._id == other._id
        return False

    def __hash__(self):
        return hash(self._id)

    def __repr__(self):
        return f"Position(board_id={self._id}, board=({self.board_x}, {self.board_y}), sub_grid=({self.sub_grid_x}, {self.sub_grid_y}), cell=({self.cell_x}, {self.cell_y}))"


class UltimateTicTacToeBoard:
    """
    Ultimate Tic-Tac-Toe board implementation.

    Board representation: 9x9 numpy array where:
    - 0: Empty
    - 1: Player X
    - 2: Player O

    The board is divided into 9 3x3 sub-boards, each identified by grid coordinates (0-2, 0-2).
    """

    def __init__(
        self,
        board: Optional[np.ndarray] = None,
        current_player: Player = Player.X,
        last_move: Optional[Position] = None,
    ):
        """Initialize an empty Ultimate Tic-Tac-Toe board."""
        # Main board: 9x9 grid
        if board is None:
            board = np.full((9, 9), Player.EMPTY.value, dtype=np.int8)
        self._board: np.ndarray = board

        # Current player (1 for X, 2 for O)
        self._current_player: Player = current_player

        # Last move made (Position object)
        self._last_move: Optional[Position] = last_move

    @property
    def board(self) -> Tuple[Tuple[Position, Player], ...]:
        """
        Get board state as tuple of (Position, Player) tuples for non-empty cells.
        
        Returns:
            Tuple of (Position, Player) tuples representing occupied cells
        """
        occupied_cells = []
        for y in range(9):
            for x in range(9):
                cell_value = self._board[y, x]
                if cell_value != Player.EMPTY.value:
                    position = Position(x + y * 9)
                    player = Player(cell_value)
                    occupied_cells.append((position, player))
        return tuple(occupied_cells)

    @property
    def current_player(self) -> Player:
        """Get the current player."""
        return self._current_player

    @property
    def last_move(self) -> Optional[Position]:
        """Get the last move made."""
        return self._last_move

    def make_move(self, position: Position) -> None:
        """
        Make a move on the board.

        Args:
            position: Position object representing the move

        Raises:
            RuntimeError: If the game is already over
            ValueError: If the move is not legal
        """
        # Validate move
        if self.game_over:
            raise RuntimeError("Cannot make move: game is already over")

        legal_moves = self.get_legal_moves()
        if position not in legal_moves:
            raise ValueError(
                f"Invalid move: position {position} is not in legal moves. "
                f"Legal moves: {legal_moves}"
            )

        # Make the move
        self._board[position.board_y, position.board_x] = self._current_player.value

        # Update last move
        self._last_move = position

        # Switch players
        self._current_player = Player.O if self._current_player == Player.X else Player.X

    def get_legal_moves(self) -> List[Position]:
        """
        Get all legal moves for the current player.

        Ultimate Tic-Tac-Toe rules for legal moves:
        1. First move: can play anywhere
        2. Subsequent moves: must play in the sub-board corresponding to the cell position of the last move
        3. If the target sub-board is full or already won, can play in any available sub-board

        Returns:
            List of Position objects representing legal moves.
        """
        legal_moves = set()

        if self._last_move is None:
            # First move: can play anywhere
            # Assert that board is completely empty for first move
            assert np.all(self._board == 0), "Board must be empty for first move"

            # All 81 positions are legal for first move
            for pos_id in range(81):
                pos = Position(pos_id)
                legal_moves.add(pos)
        else:
            # Subsequent moves: must play in the sub-board corresponding to last move's cell position
            target_sub_grid_x = self._last_move.cell_x
            target_sub_grid_y = self._last_move.cell_y

            # Check if target sub-board is available (not won and not full)
            target_sub_board_available = self.subboard_winner[
                target_sub_grid_y, target_sub_grid_x
            ] == Player.EMPTY.value and not self._is_sub_board_full(
                target_sub_grid_x, target_sub_grid_y
            )

            if target_sub_board_available:
                # Must play in target sub-board
                for cell_id in range(9):
                    cell = Position(
                        target_sub_grid_x, target_sub_grid_y, cell_id % 3, cell_id // 3
                    )
                    if self._board[cell.board_y, cell.board_x] == Player.EMPTY.value:
                        legal_moves.add(cell)
            else:
                # Target sub-board is won or full, can play in any available sub-board
                for sub_grid_x, sub_grid_y in itertools.product(range(3), range(3)):
                    # Skip sub-boards that are won or full
                    if self.subboard_winner[
                        sub_grid_y, sub_grid_x
                    ] != Player.EMPTY.value or self._is_sub_board_full(
                        sub_grid_x, sub_grid_y
                    ):
                        continue

                    # Add all empty cells in this available sub-board
                    for cell_id in range(9):
                        cell = Position(
                            sub_grid_x, sub_grid_y, cell_id % 3, cell_id // 3
                        )
                        if self._board[cell.board_y, cell.board_x] == Player.EMPTY.value:
                            legal_moves.add(cell)

        return list(legal_moves)

    def reset(self, current_player: Player = Player.X) -> None:
        """Reset the board to initial state."""
<<<<<<< HEAD
        self.board.fill(Player.EMPTY.value)
        self.current_player = current_player
        self.last_move = None
=======
        self._board.fill(Player.EMPTY.value)
        self._current_player = Player.X
        self._last_move = None
>>>>>>> f9e4b11a

    def render(self) -> str:
        """
        Render the board as a string for display.

        Returns:
            String representation of the board with sub-boards separated by lines
        """
        result = []

        for meta_row in range(3):
            for sub_row in range(3):
                line = ""
                for meta_col in range(3):
                    for sub_col in range(3):
                        pos = Position(meta_col, meta_row, sub_col, sub_row)
                        cell = self._board[pos.board_y, pos.board_x]

                        if cell == Player.EMPTY.value:
                            line += "."
                        elif cell == Player.X.value:
                            line += "X"
                        else:
                            line += "O"

                        if sub_col < 2:
                            line += " "

                    if meta_col < 2:
                        line += " | "

                result.append(line)

            if meta_row < 2:
                result.append("-" * 23)

        return "\n".join(result)

    def copy(self) -> "UltimateTicTacToeBoard":
        """Create a deep copy of the board."""
        new_board = UltimateTicTacToeBoard()
        new_board._board = self._board.copy()
        new_board._current_player = self._current_player
        new_board._last_move = self._last_move  # Position objects are immutable
        return new_board

    def get_state(self) -> Tuple[np.ndarray, np.ndarray]:
        """
        Get current board state.

        Returns:
            Tuple of (main_board, meta_board) where:
            - main_board: 9x9 array representing the full board
            - meta_board: 3x3 array representing which sub-boards are won
        """
        return self._board.copy(), self.subboard_winner.copy()

    @property
    def game_over(self) -> bool:
        """
        Check if the game is over.

        Game ends when:
        1. A player wins 3 sub-boards in a row (horizontally, vertically, or diagonally)
        2. All sub-boards are either won or full (draw)
        """
        # Check if either player has a winning line on the meta-board
        for player in (Player.X, Player.O):
            if self._check_win_pattern_for_player(self.subboard_winner, player):
                return True

        # Check for draw: all sub-boards must be either won or full
        for i in range(3):
            for j in range(3):
                # If any sub-board is not won and not full, game is not over
                if self.subboard_winner[
                    i, j
                ] == Player.EMPTY.value and not self._is_sub_board_full(j, i):
                    return False

        # All sub-boards are either won or full → draw
        return True

    @property
    def winner(self) -> Player:
        """
        Return the winner, or Player.EMPTY if draw or game not finished.

        Returns:
            Player.X or Player.O if that player has won, Player.EMPTY otherwise
        """
        # If the game is not yet over there is no winner
        if not self.game_over:
            return Player.EMPTY

        # Check which player (if any) owns a winning line on the meta-board
        for player in (Player.X, Player.O):
            if self._check_win_pattern_for_player(self.subboard_winner, player):
                return player

        # No player has a winning line → draw
        return Player.EMPTY

    @property
    def subboard_winner(self) -> np.ndarray:
        """
        Get the current sub-board winners.

        Returns:
            3x3 array where:
            - Player.EMPTY.value: Sub-board not yet won
            - Player.X.value: Player X won this sub-board
            - Player.O.value: Player O won this sub-board
        """
        result = np.full((3, 3), Player.EMPTY.value, dtype=np.int8)

        for grid_x, grid_y in itertools.product(range(3), range(3)):
            # Extract sub-board data using numpy slicing
            start_y = grid_y * 3
            start_x = grid_x * 3
            sub_board_data = self._board[start_y : start_y + 3, start_x : start_x + 3]

            # Check if X won this sub-board
            if self._check_win_pattern_for_player(sub_board_data, Player.X):
                result[grid_y, grid_x] = Player.X.value
            # Check if O won this sub-board
            elif self._check_win_pattern_for_player(sub_board_data, Player.O):
                result[grid_y, grid_x] = Player.O.value
            # Otherwise, sub-board is not yet won (result remains Player.EMPTY.value)

        return result

    def _is_sub_board_full(self, grid_x: int, grid_y: int) -> bool:
        """
        Check if a sub-board is full (no empty cells).

        Args:
            grid_x, grid_y: Sub-grid coordinates (0-2)

        Returns:
            True if the sub-board has no empty cells, False otherwise
        """
        start_y = grid_y * 3
        start_x = grid_x * 3
        sub_board_data = self._board[start_y : start_y + 3, start_x : start_x + 3]
        return not np.any(sub_board_data == Player.EMPTY.value)

    def _check_win_pattern_for_player(
        self, board_slice: np.ndarray, player: Player
    ) -> bool:
        """
        Check if a specific player has a winning pattern on a 3x3 board slice.

        Args:
            board_slice: 3x3 numpy array to check
            player: Player to check for winning pattern

        Returns:
            True if the player has 3 in a row (horizontally, vertically, or diagonally)
        """
        player_value = player.value

        # Check rows
        for row in range(3):
            if np.all(board_slice[row, :] == player_value):
                return True

        # Check columns
        for col in range(3):
            if np.all(board_slice[:, col] == player_value):
                return True

        # Check diagonals
        if np.all(np.diag(board_slice) == player_value):
            return True
        if np.all(np.diag(np.fliplr(board_slice)) == player_value):
            return True

<<<<<<< HEAD
        return False
=======
        return False

    def set_board_state(
        self,
        board_state: np.ndarray,
        current_player: Player,
        last_move: Position,
    ) -> None:
        """
        Set the board state directly (for testing purposes).

        Args:
            board_state: 9x9 board state
            current_player: Current player
            last_move: Last move made as Position object
        """
        self._board = board_state.copy()
        self._current_player = current_player
        self._last_move = last_move
>>>>>>> f9e4b11a
<|MERGE_RESOLUTION|>--- conflicted
+++ resolved
@@ -281,15 +281,9 @@
 
     def reset(self, current_player: Player = Player.X) -> None:
         """Reset the board to initial state."""
-<<<<<<< HEAD
-        self.board.fill(Player.EMPTY.value)
-        self.current_player = current_player
-        self.last_move = None
-=======
         self._board.fill(Player.EMPTY.value)
         self._current_player = Player.X
         self._last_move = None
->>>>>>> f9e4b11a
 
     def render(self) -> str:
         """
@@ -468,26 +462,4 @@
         if np.all(np.diag(np.fliplr(board_slice)) == player_value):
             return True
 
-<<<<<<< HEAD
-        return False
-=======
-        return False
-
-    def set_board_state(
-        self,
-        board_state: np.ndarray,
-        current_player: Player,
-        last_move: Position,
-    ) -> None:
-        """
-        Set the board state directly (for testing purposes).
-
-        Args:
-            board_state: 9x9 board state
-            current_player: Current player
-            last_move: Last move made as Position object
-        """
-        self._board = board_state.copy()
-        self._current_player = current_player
-        self._last_move = last_move
->>>>>>> f9e4b11a
+        return False